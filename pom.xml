<project xmlns="http://maven.apache.org/POM/4.0.0"
    xmlns:xsi="http://www.w3.org/2001/XMLSchema-instance"
    xsi:schemaLocation="http://maven.apache.org/POM/4.0.0 http://maven.apache.org/xsd/maven-4.0.0.xsd">

  <modelVersion>4.0.0</modelVersion>

  <properties>
    <project.build.sourceEncoding>UTF-8</project.build.sourceEncoding>
    <skipTests>false</skipTests>
  </properties>


  <groupId>net.sitemorph</groupId>
  <artifactId>protoqueue</artifactId>
  <packaging>jar</packaging>
  <name>SiteMorph Task Queue</name>
  <version>6.2.3</version>


  <dependencies>

      <dependency>
          <groupId>org.slf4j</groupId>
          <artifactId>slf4j-api</artifactId>
<<<<<<< HEAD
          <version>1.7.13</version>
=======
          <version>1.7.12</version>
>>>>>>> 083dcaeb
      </dependency>

      <dependency>
          <groupId>org.apache.commons</groupId>
          <artifactId>commons-lang3</artifactId>
          <version>3.4</version>
      </dependency>

      <dependency>
          <groupId>joda-time</groupId>
          <artifactId>joda-time</artifactId>
<<<<<<< HEAD
          <version>2.9.1</version>
=======
          <version>2.9</version>
>>>>>>> 083dcaeb
      </dependency>
      <dependency>
          <groupId>net.sitemorph.storage</groupId>
          <artifactId>protostore</artifactId>
          <version>4.5.1</version>
      </dependency>

      <dependency>
          <groupId>org.testng</groupId>
          <artifactId>testng</artifactId>
          <version>6.9.10</version>
          <scope>test</scope>
      </dependency>

    <dependency>
      <groupId>org.slf4j</groupId>
      <artifactId>slf4j-log4j12</artifactId>
      <version>1.7.13</version>
      <scope>test</scope>
    </dependency>

  </dependencies>

  <build>
    <finalName>sitemorph-protoqueue</finalName>
    <plugins>

      <plugin>
        <groupId>org.apache.maven.plugins</groupId>
        <artifactId>maven-compiler-plugin</artifactId>
        <version>3.1</version>
        <configuration>
          <source>6</source>
          <target>6</target>
        </configuration>
      </plugin>

      <plugin>
        <artifactId>maven-antrun-plugin</artifactId>
        <version>1.7</version>
        <executions>
          <execution>
            <id>generate-sources</id>
            <phase>generate-sources</phase>
            <configuration>
              <target>
                <mkdir dir="target/generated-sources"/>
                <exec executable="protoc">
                  <arg value="--java_out=target/generated-sources"/>
                  <arg value="src/main/proto/model.proto"/>
                </exec>
              </target>
            </configuration>
            <goals>
              <goal>run</goal>
            </goals>
          </execution>
        </executions>
      </plugin>

      <plugin>
        <groupId>org.codehaus.mojo</groupId>
        <artifactId>build-helper-maven-plugin</artifactId>
        <version>1.7</version>
        <executions>
          <execution>
            <id>add-source</id>
            <phase>generate-sources</phase>
            <goals>
              <goal>add-source</goal>
            </goals>
            <configuration>
              <sources>
                <source>target/generated-sources</source>
              </sources>
            </configuration>
          </execution>
        </executions>
      </plugin>

    </plugins>
  </build>
</project><|MERGE_RESOLUTION|>--- conflicted
+++ resolved
@@ -22,11 +22,7 @@
       <dependency>
           <groupId>org.slf4j</groupId>
           <artifactId>slf4j-api</artifactId>
-<<<<<<< HEAD
           <version>1.7.13</version>
-=======
-          <version>1.7.12</version>
->>>>>>> 083dcaeb
       </dependency>
 
       <dependency>
@@ -38,11 +34,7 @@
       <dependency>
           <groupId>joda-time</groupId>
           <artifactId>joda-time</artifactId>
-<<<<<<< HEAD
           <version>2.9.1</version>
-=======
-          <version>2.9</version>
->>>>>>> 083dcaeb
       </dependency>
       <dependency>
           <groupId>net.sitemorph.storage</groupId>
