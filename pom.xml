<project xmlns="http://maven.apache.org/POM/4.0.0"
    xmlns:xsi="http://www.w3.org/2001/XMLSchema-instance"
    xsi:schemaLocation="http://maven.apache.org/POM/4.0.0 http://maven.apache.org/xsd/maven-4.0.0.xsd">

  <modelVersion>4.0.0</modelVersion>

  <properties>
    <project.build.sourceEncoding>UTF-8</project.build.sourceEncoding>
    <skipTests>false</skipTests>
  </properties>


  <groupId>net.sitemorph</groupId>
  <artifactId>protoqueue</artifactId>
  <packaging>jar</packaging>
  <name>SiteMorph Task Queue</name>
<<<<<<< HEAD
  <version>6.0.2</version>
=======
  <version>6.1.1</version>
>>>>>>> 826eaef0

  <dependencies>

      <dependency>
          <groupId>org.slf4j</groupId>
          <artifactId>slf4j-api</artifactId>
          <version>1.7.7</version>
      </dependency>

      <dependency>
          <groupId>org.apache.commons</groupId>
          <artifactId>commons-lang3</artifactId>
          <version>3.3.2</version>
      </dependency>

      <dependency>
          <groupId>joda-time</groupId>
          <artifactId>joda-time</artifactId>
          <version>2.4</version>
      </dependency>
      <dependency>
          <groupId>net.sitemorph.storage</groupId>
          <artifactId>protostore</artifactId>
<<<<<<< HEAD
          <version>4.0.2</version>
=======
          <version>4.0.3</version>
>>>>>>> 826eaef0
      </dependency>

      <dependency>
          <groupId>org.testng</groupId>
          <artifactId>testng</artifactId>
          <version>6.8.8</version>
          <scope>test</scope>
      </dependency>

    <dependency>
      <groupId>org.slf4j</groupId>
      <artifactId>slf4j-log4j12</artifactId>
      <version>1.7.7</version>
      <scope>test</scope>
    </dependency>

  </dependencies>

  <build>
    <finalName>sitemorph-protoqueue</finalName>
    <plugins>

      <plugin>
        <groupId>org.apache.maven.plugins</groupId>
        <artifactId>maven-compiler-plugin</artifactId>
        <version>3.1</version>
        <configuration>
          <source>6</source>
          <target>6</target>
        </configuration>
      </plugin>

      <plugin>
        <artifactId>maven-antrun-plugin</artifactId>
        <version>1.7</version>
        <executions>
          <execution>
            <id>generate-sources</id>
            <phase>generate-sources</phase>
            <configuration>
              <target>
                <mkdir dir="target/generated-sources"/>
                <exec executable="protoc">
                  <arg value="--java_out=target/generated-sources"/>
                  <arg value="src/main/proto/model.proto"/>
                </exec>
              </target>
            </configuration>
            <goals>
              <goal>run</goal>
            </goals>
          </execution>
        </executions>
      </plugin>

      <plugin>
        <groupId>org.codehaus.mojo</groupId>
        <artifactId>build-helper-maven-plugin</artifactId>
        <version>1.7</version>
        <executions>
          <execution>
            <id>add-source</id>
            <phase>generate-sources</phase>
            <goals>
              <goal>add-source</goal>
            </goals>
            <configuration>
              <sources>
                <source>target/generated-sources</source>
              </sources>
            </configuration>
          </execution>
        </executions>
      </plugin>

    </plugins>
  </build>
</project><|MERGE_RESOLUTION|>--- conflicted
+++ resolved
@@ -14,11 +14,7 @@
   <artifactId>protoqueue</artifactId>
   <packaging>jar</packaging>
   <name>SiteMorph Task Queue</name>
-<<<<<<< HEAD
-  <version>6.0.2</version>
-=======
   <version>6.1.1</version>
->>>>>>> 826eaef0
 
   <dependencies>
 
@@ -42,11 +38,7 @@
       <dependency>
           <groupId>net.sitemorph.storage</groupId>
           <artifactId>protostore</artifactId>
-<<<<<<< HEAD
-          <version>4.0.2</version>
-=======
           <version>4.0.3</version>
->>>>>>> 826eaef0
       </dependency>
 
       <dependency>
